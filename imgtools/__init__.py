--- conflicted
+++ resolved
@@ -14,13 +14,9 @@
     write_animation
 )
 from .vid import avi_to_arr
-<<<<<<< HEAD
-from .filter import rolling_average
-=======
-
 from .gui_funcs import (
     select_file,
     select_directory,
     get_string_input
 )
->>>>>>> 809f7b6e
+from .filter import rolling_average