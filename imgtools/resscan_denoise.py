--- conflicted
+++ resolved
@@ -198,10 +198,6 @@
         return sra_newimg
 
 
-<<<<<<< HEAD
-
-=======
->>>>>>> d2d7e582
 def make_denoise_diagnostic_video(ra_img, noise_pattern, ra_newimg, vid_save_path, startF, endF):
     """ Make a diagnostic video of the array.
 
